--- conflicted
+++ resolved
@@ -18,7 +18,6 @@
 import { EXAMPLE_CONTRACT_IDS } from "@/lib/escrow-constants";
 import { useRouter } from "next/navigation";
 import { useNetwork } from "@/contexts/NetworkContext";
-import { NetworkToggle } from "@/components/shared/network-toggle";
 
 import { Header } from "@/components/escrow/header";
 import { SearchCard } from "@/components/escrow/search-card";
@@ -126,11 +125,8 @@
         setLoading(false);
       }
     },
-<<<<<<< HEAD
-    [router, initialEscrowId, currentNetwork]
-=======
+
     [router, initialEscrowId, fetchTransactionData]
->>>>>>> 0b414aa1
   );
 
   // Fetch initial escrow data
